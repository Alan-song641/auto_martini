#!/usr/bin/env python
#
# Automatic MARTINI mapping and parametrization of small organic molecules.
#
# Tristan BEREAU (2014)


import sys,os
import argparse
import math
import numpy as np
from collections import Counter
from rdkit import Chem
from rdkit.Chem import AllChem
from rdkit.Chem import ChemicalFeatures
from rdkit.Chem import rdchem
from rdkit.Chem import rdMolDescriptors
from rdkit import RDConfig
import requests
#import BeautifulSoup
from bs4 import BeautifulSoup
from itertools import chain
from collections import defaultdict
from operator import itemgetter
import lxml

# For feature extraction
fdefName = os.path.join(RDConfig.RDDataDir,'BaseFeatures.fdef')
factory = ChemicalFeatures.BuildFeatureFactory(fdefName)

# Parse command-line options
parser = argparse.ArgumentParser(description=
  'Map atomistic structure to MARTINI mapping',
  epilog='Tristan BEREAU (2014)')
group = parser.add_mutually_exclusive_group(required=True)
group.add_argument('--sdf', dest='sdf', type=str, required=False,
        help='SDF file of atomistic coordinates')
group.add_argument('--smi', dest='smi', type=str, required=False,
        help='SMILES string of atomistic structure')
parser.add_argument('--mol', dest='molname', type=str, required=True,
        help='Name of CG molecule')
parser.add_argument('--xyz', dest='xyz', type=str,
        help='output atomistic structure to OUT.xyz file')
parser.add_argument('--gro', dest='gro', type=str,
        help='output CG structure to OUT.gro file')
parser.add_argument('--map', dest='map', type=str,
        help='output details of mapping')
parser.add_argument('--verbose', dest='verbose', action='store_true',
        help='verbose')
parser.add_argument('--fpred', dest='forcepred', action='store_true',
        help='verbose')

args = parser.parse_args()

# Measured octanol/water free energies from MARTINI.
# Data used TI, not partitioning of Marrink et al. JPCB 2007.
deltaFTypes = {
  'Qda': -15.04,
  'Qa' : -15.04,
  'Qd' : -15.04,
  'Q0' : -22.35,
  'P5' :  -8.88,
  'P4' :  -9.30,
  'P3' :  -8.81,
  'P2' :  -3.85,
  'P1' :  -2.26,
  'Nda':   2.49,
  'Na' :   2.49,
  'Nd' :   2.49,
  'N0' :   4.22,
  'C5' :   6.93,
  'C4' :  10.14,
  'C3' :  12.26,
  'C2' :  13.74,
  'C1' :  14.20,
}

# Parameters
# CG Bead vdw radius (in Angstroem)
rvdw = 4.7/2.
rvdwAromatic = 4.3/2.
rvdwCross = 0.5*(rvdw+rvdwAromatic)
# Optimized parameters
offsetBeadWeight = 50
offsetBeadAromaticWeight = 20.
lonelyAtomPenalize = 0.20
bdBdOverlapCoeff = 9.0
atInBdCoeff = 0.9

def genMoleculeSMI(smi):
  '''Generate mol object from smiles string'''
  mol = Chem.MolFromSmiles(smi)
  mol = Chem.AddHs(mol)
  AllChem.EmbedMolecule(mol,randomSeed = 1, useRandomCoords=True) # Set Seed for random coordinate generation = 1.
  try:
    AllChem.UFFOptimizeMolecule(mol)
  except ValueError,e:
    print e
    exit(1)
  return mol

def genMoleculeSDF(sdf):
  '''Generate mol object from SD file'''
  suppl = Chem.SDMolSupplier(args.sdf)
  if len(suppl) > 1:
    print "Error. Only one molecule may be provided."
    exit(1)
  for mol in suppl:
    if mol is None:
      print "Error. Can't read molecule."
      exit(1)
  return mol

def printHeader():
  print ";;;; GENERATED WITH auto-martini"
  if args.smi:
    print "; INPUT SMILES:",args.smi
  else:
    print ";",args.sdf
  print "; Tristan Bereau (2014)"
  print ""
  print '[moleculetype]'
  print '; molname       nrexcl'
  print '  {:5s}         2'.format(args.molname)
  print ''
  print '[atoms]'
  print '; id    type    resnr   residu  atom    cgnr    charge  smiles'
  return

def letterOccurrences(string):
  frequencies = defaultdict(lambda: 0)
  for character in string:
    if character.isalnum():
      frequencies[character.upper()] += 1
  return frequencies

def getCharge(mol):
  '''Get net charge of molecule'''
  return Chem.rdmolops.GetFormalCharge(mol)

def getHbondA(feats):
  '''Get Hbond acceptor information'''
  hbondA = []
  for feat in feats:
    if feat.GetFamily() == "Acceptor":
      for i in feat.GetAtomIds():
        if i not in hbondA:
          hbondA.append(i)
  return hbondA

def getHbondD(mol):
  '''Get Hbond donor information'''
  hbondD = []
  for feat in feats:
    if feat.GetFamily() == "Donor":
      for i in feat.GetAtomIds():
        if i not in hbondD:
          hbondD.append(i)
  return hbondD

def extractFeatures(mol):
  '''Extract features of mol'''
  feats = factory.GetFeaturesForMol(mol)
  # if len(feats) == 0:
  #   print "Error. Can't extract molecular features."
  #   exit(1)
  return feats

def outputXYZ(mol):
  '''Ouput XYZ file of molecule object'''
  numAtoms = mol.GetConformer().GetNumAtoms()
  if args.xyz[-4:] != ".xyz":
    args.xyz = args.xyz + ".xyz"
  try:
    with open(args.xyz,'w') as f:
      f.write(str(numAtoms) + "\n")
      f.write(" " + args.xyz[:-4] + "\n")
      for i in xrange(numAtoms):
        f.write("{:2s}  {:7.4f} {:7.4f} {:7.4f}\n".format(
          mol.GetAtomWithIdx(i).GetSymbol(),
          mol.GetConformer().GetAtomPosition(i)[0],
          mol.GetConformer().GetAtomPosition(i)[1],
          mol.GetConformer().GetAtomPosition(i)[2]))
      f.write("\n")
      f.close()
  except IOError:
    print "Can't write to file " + args.xyz
    exit(1)
  return

def outputGRO(beads, beadNames):
  '''Output GRO file of CG structure'''
  numBeads = len(beads)
  if len(beads) != len(beadNames):
    print "Error. Incompatible number of beads and bead names."
    exit(1)
  if args.gro[-4:] != ".gro":
    args.gro = args.gro + ".gro"
  try:
    with open(args.gro,'w') as f:
      f.write("{:s} generated from {:s}\n".format(
        args.molname,os.path.basename(__file__)))
      f.write("{:5d}\n".format(numBeads))
      for i in xrange(numBeads):
        f.write("{:5d}{:<6s} {:3s}{:5d}{:8.3f}{:8.3f}{:8.3f}\n".format(
          i+1, args.molname, beadNames[i], i+1, beads[i][0]/10.,
          beads[i][1]/10., beads[i][2]/10.))
      f.write("{:10.5f}{:10.5f}{:10.5f}\n".format(10.,10.,10.))
      f.close()
  except IOError:
    print "Can't write to file " + args.gro
    exit(1)
  return

def outputPDB(mol, cgBeads):
  '''Output PDB file of AA/CG structure'''
  for i in xrange(len(cgBeads)):
    ati = mol.GetAtomWithIdx(i)
    pdbres = Chem.rdchem.AtomPDBResidueInfo(ati)
    print pdbres.GetResidueName()
    print ati.GetSmarts()
  pw = Chem.rdmolfiles.PDBWriter(args.pdb)
  Chem.rdmolfiles.PDBWriter.write(pw, mol)
  pw.close()
  return
<<<<<<< HEAD

def outputMap(atomPartitioning):
  '''Output the all-atom mapping for each bead'''
  beadMap = {}
  # Turn around the atomPartitioning so it is CG -> AA, rather than AA -> CG
  for atom, bead in atomPartitioning.iteritems() :
    if bead not in beadMap:
      beadMap[bead] = []
    beadMap[bead].append(atom)
  try:
    with open(args.map, 'w') as f:
      for bead in sorted(beadMap.keys()):
        f.write("{:d} : ".format(bead+1))
        f.write(" ".join(["{:d}".format(a+1) for a in beadMap[bead]]))
        f.write("\n")
      f.close()
  except IOError:
    print "Can't write to file " + args.map
    exit(1)
  return
=======
>>>>>>> 6286b109

def getRingAtoms(feats):
  '''Get ring atoms'''
  ringAtoms = []
  for feat in feats:
    if feat.GetType() in ["RH6_6","RH5_5","RH4_4","RH3_3",\
      "Arom5","Arom6","Arom7","Arom8"]:
      newRing = []
      for at in feat.GetAtomIds():
          newRing.append(at)
      if newRing not in ringAtoms:
        ringAtoms.append(newRing)
  if args.verbose:
    print "; ring atoms:",ringAtoms
  return ringAtoms

def gaussianOverlap(bead1, bead2, ringAtoms):
  '''Returns overlap coefficient between two gaussians
  given distance dist'''
  conf = mol.GetConformer()
  dist = Chem.rdMolTransforms.GetBondLength(conf,bead1,bead2)
  sigma = rvdw
  if bead1 in ringAtoms and bead2 in ringAtoms:
    sigma = rvdwAromatic
  if bead1 in ringAtoms and bead2 not in ringAtoms or \
    bead1 not in ringAtoms and bead2 in ringAtoms:
    sigma = rvdwCross
  return bdBdOverlapCoeff*math.exp(-dist**2/4./sigma**2)

def atomsInGaussian(mol, beadId, ringAtoms):
  '''Returns weighted sum of atoms contained in bead beadId'''
  weightSum = 0.0
  conf = mol.GetConformer()
  sigma = rvdw
  lumpedAtoms = []
  if beadId in ringAtoms:
    sigma = rvdwAromatic
  for i in xrange(conf.GetNumAtoms()):
    distBdAt = Chem.rdMolTransforms.GetBondLength(conf,i,beadId)
    if distBdAt < sigma:
      lumpedAtoms.append(i)
    weightSum -= mol.GetAtomWithIdx(i).GetMass() * \
      math.exp(-distBdAt**2/2/sigma**2)
  return atInBdCoeff*weightSum,lumpedAtoms

def penalizeLonelyAtoms(mol, lumpedAtoms):
  '''Penalizes configuration if atoms aren't included
  in any CG bead'''
  weightSum = 0.0
  conf = mol.GetConformer()
  for i in xrange(conf.GetNumAtoms()):
    if i not in lumpedAtoms:
      weightSum += mol.GetAtomWithIdx(i).GetMass()
  return lonelyAtomPenalize*weightSum

def evalGaussianInterac(mol, listBeads, ringAtoms):
  '''From collection of CG beads placed on mol, evaluate
  objective function of interacting beads'''
  weightSum = 0.0
  # Offset energy for every new CG bead.
  # Distinguish between aromatics and others.
  numAromatics = 0
  lumpedAtoms = []
  for i in listBeads:
    if i in ringAtoms:
      numAromatics += 1
  weightSum += offsetBeadWeight * (len(listBeads)-numAromatics) + \
    offsetBeadAromaticWeight * numAromatics
  # Repulsive overlap between CG beads
  for i in xrange(len(listBeads)):
    for j in xrange(i+1,len(listBeads)):
      weightSum += gaussianOverlap(listBeads[i], listBeads[j], ringAtoms)
  # Attraction between atoms nearby to CG bead
  for i in xrange(len(listBeads)):
    weight,lumped = atomsInGaussian(mol, \
      listBeads[i], ringAtoms)
    weightSum += weight
    for j in lumped:
      if j not in lumpedAtoms:
        lumpedAtoms.append(j)
  # Penalty for excluding atoms
  weightSum += penalizeLonelyAtoms(mol, lumpedAtoms)
  return weightSum

def enumerateSeq(heavyAtoms,depth):
  '''Enumerate all sequences of length depth among heavy atoms'''
  seq = [[heavyAtoms[0]] * depth]
  count = 0
  while seq[-1] != [heavyAtoms[-1]] * depth:
    lastEle = seq[-1]
    newEle = []
    lastIndex = 1
    toggleNext = True
    while lastIndex <= depth:
      if toggleNext:
        if lastEle[-lastIndex] == heavyAtoms[-1]:
          # find left-most number that's not == heavyAtoms[-1]
          lix = 0
          for lix in xrange(1,depth+1):
            if lastEle[-lix] != heavyAtoms[-1]:
              break
          for lx in xrange(0,lix-1):
            newEle = [heavyAtoms[heavyAtoms.index(lastEle[-lix]+1)]] + newEle
          lastIndex = lix - 1
          toggleNext = True
        else:
          newEle = [heavyAtoms[heavyAtoms.index(
            lastEle[-lastIndex])+1]] + newEle
          toggleNext = False
      else:
        newEle = [lastEle[-lastIndex]] + newEle
      lastIndex += 1
    if not toggleNext:
      seq.append(newEle)
  return seq

def findBeadPos(mol, feats, ringAtoms):
  '''Try out all possible combinations of CG beads
  up to threshold number of beads per atom. find
  arrangement with best energy score. Return all
  possible arrangements sorted by energy score.'''
  # number of atoms in mol
  conf = mol.GetConformer()
  numAtoms = conf.GetNumAtoms()
  # List of heavy atoms
  listHeavyAtoms = []
  if args.verbose:
    print "; Heavy atoms:",
  for i in xrange(numAtoms):
    if mol.GetAtomWithIdx(i).GetSymbol() != "H":
      listHeavyAtoms.append(i)
      if args.verbose:
        print mol.GetAtomWithIdx(i).GetSymbol(),
  if args.verbose:
    print ""
  if len(listHeavyAtoms) == 0:
    print "Error. No heavy atom found."
    exit(1)
  if len(listHeavyAtoms) == 1:
    # Put one CG bead on the one heavy atom.
    bestTrialComb = enumerateSeq(listHeavyAtoms,1)[0]
    avgPos = [[conf.GetAtomPosition(bestTrialComb[0])[j] for j in xrange(3)]]
    return bestTrialComb,avgPos
  if len(listHeavyAtoms) > 25:
    print "Error. Exhaustive enumeration can't handle large molecules."
    print "Number of heavy atoms:",len(listHeavyAtoms)
    exit(1)
  ringAtomsFlat = list(chain.from_iterable(ringAtoms))
  # List of bonds between heavy atoms
  listBonds = []
  for i in xrange(len(listHeavyAtoms)):
    for j in xrange(i+1,len(listHeavyAtoms)):
      if mol.GetBondBetweenAtoms(listHeavyAtoms[i],listHeavyAtoms[j]) != None:
        listBonds.append([listHeavyAtoms[i],listHeavyAtoms[j]])
  # Max number of beads. At most 2.5 heavy atoms per bead.
  maxBeads = int(len(listHeavyAtoms)/2.)
  # Collect all possible combinations of bead positions
  bestTrialComb = []
  listTrialComb = []
  eneBestTrial  = 1e6
  lastBestTrialComb = []

  # Keep track of all combinations and scores
  listCombs = []
  listEnergies = []

  # Heavy atom coordinates
  heavyAtomCoords = getHeavyAtomCoords(mol)

  for numBeads in xrange(1,maxBeads+1):
    # Use recursive function to loop through all possible
    # combinations of CG bead positions.
    seqOneBeads = enumerateSeq(listHeavyAtoms,numBeads)

    combs = []
    energies = []

    # Trial positions: any heavy atom
    for i in xrange(len(seqOneBeads)):
      trialComb = seqOneBeads[i]
      # Check for beads at the same place
      count = Counter(trialComb)
      allDifferent = True
      for val in count.values():
        if val != 1:
          allDifferent = False
          break
      if allDifferent:
        acceptableTrial = True
        # Check for beads linked by chemical bond (except in rings)
        acceptableTrial = True
        bondsInRings = [0]*len(ringAtoms)
        for bi in xrange(len(trialComb)):
          for bj in xrange(bi+1,len(trialComb)):
            if [trialComb[bi],trialComb[bj]] in listBonds \
              or [trialComb[bj],trialComb[bi]] in listBonds:
              bondInRing = False
              for r in xrange(len(ringAtoms)):
                if trialComb[bi] in ringAtoms[r] and trialComb[bj] in ringAtoms[r]:
                  bondsInRings[r] += 1
                  bondInRing = True
              if not bondInRing:
                acceptableTrial = False
                break
        if acceptableTrial:
          # Don't allow bonds between atoms of the same ring.
          for bir in xrange(len(bondsInRings)):
            if bondsInRings[bir] > 0:
              acceptableTrial = False
        if acceptableTrial:
          # Check for two terminal beads linked by only one atom
          for bi in xrange(len(trialComb)):
            for bj in xrange(bi+1,len(trialComb)):
              if ([item for sublist in listBonds for item in \
                sublist].count(trialComb[bi]) == 1) and ([item for sublist \
                in listBonds for item in sublist].count(trialComb[bj]) == 1):
                # Both beads are on terminal atoms. Block contribution
                # if the two terminal atoms are linked to the same atom.
                partneri = ''
                partnerj = ''
                for bond in listBonds:
                  if bond[0] == trialComb[bi]:
                    partneri = bond[1]
                  if bond[1] == trialComb[bi]:
                    partneri = bond[0]
                  if bond[0] == trialComb[bj]:
                    partnerj = bond[1]
                  if bond[1] == trialComb[bj]:
                    partnerj = bond[0]
                if partneri == partnerj:
                  acceptableTrial = False
                  break
        if acceptableTrial:
          # Don't accept single atom off a ring
          for bi in xrange(len(trialComb)):
            for r in ringAtomsFlat:
              bond = mol.GetBondBetweenAtoms(trialComb[bi], r)
              if bond is not None and \
                len(mol.GetAtomWithIdx(trialComb[bi]).GetBonds()) == 1:
                acceptableTrial = False
                break
        if acceptableTrial:
          # Do the energy evaluation
          trialEne  = evalGaussianInterac(mol, trialComb, ringAtomsFlat)
          combs.append(trialComb)
          energies.append(trialEne)
          if args.verbose:
            print ";",trialComb,trialEne
          # Make sure all atoms within one bead would be connected
          if allAtomsInBeadsConnected(trialComb,
            heavyAtomCoords, listHeavyAtoms, listBonds):
            # Accept the move
            if trialEne < eneBestTrial:
              eneBestTrial  = trialEne
              bestTrialComb = sorted(trialComb)
            # Get bead positions
            beadPos = [[0]*3 for l in xrange(len(trialComb))]
            for l in xrange(len(trialComb)):
              beadPos[l] = [conf.GetAtomPosition(sorted(trialComb)[l])[m] for m in xrange(3)]
            # Store configuration
            listTrialComb.append([trialComb,beadPos,trialEne])
    # print bestTrialComb
    if lastBestTrialComb == bestTrialComb:
      break
    lastBestTrialComb = bestTrialComb
    listCombs.append(combs)
    listEnergies.append(energies)
  if args.verbose:
    for at in bestTrialComb:
      print "; CG bead:",at
    print ";      with energy:",eneBestTrial
  sortedCombs = np.array(sorted(listTrialComb, key=itemgetter(2)))
  return sortedCombs[:,0],sortedCombs[:,1]

if args.sdf:
  # Generate molecule's structure from SDF
  mol = genMoleculeSDF(args.sdf)
else:
  mol = genMoleculeSMI(args.smi)

def getHeavyAtomCoords(mol):
  '''Extract atomic coordinates of heavy atoms in molecule mol'''
  heavyAtomCoords = []
  conf = mol.GetConformer()
  # number of atoms in mol
  numAtoms = mol.GetConformer().GetNumAtoms()
  for i in xrange(numAtoms):
    if mol.GetAtomWithIdx(i).GetSymbol() != "H":
      heavyAtomCoords.append(np.array(
        [conf.GetAtomPosition(i)[j] for j in xrange(3)]))
  return heavyAtomCoords

def getCGBeadCoords(mol, cgBeads, avgPos, ringAtomsFlat):
  '''Extract coordinates of CG beads'''
  # CG beads are averaged over best trial combinations for all
  # non-aromatic atoms.
  cgBeadCoords = []
  conf = mol.GetConformer()
  for i in xrange(len(cgBeads)):
    if cgBeads[i] in ringAtomsFlat:
      cgBeadCoords.append(np.array([conf.GetAtomPosition(cgBeads[i])[j]
        for j in xrange(3)]))
    else:
      # Use average
      cgBeadCoords.append(np.array(avgPos[i]))
  return cgBeadCoords

def allAtomsInBeadsConnected(trialComb, heavyAtomCoords, listHeavyAtoms, bondList):
  '''Make sure all atoms within one CG bead are connected to at least
  one other atom in that bead'''
  # Bead coordinates are given by heavy atoms themselves
  cgBeadCoords = []
  for i in xrange(len(trialComb)):
    cgBeadCoords.append(heavyAtomCoords[listHeavyAtoms.index(trialComb[i])])
  voronoi = voronoiAtoms(cgBeadCoords,heavyAtomCoords)
  for i in xrange(len(trialComb)):
    cgBead = trialComb[i]
    numAtoms = voronoi.values().count(voronoi[listHeavyAtoms.index(cgBead)])
    # sub-part of bond list that only contains atoms within CG bead
    subBondList = []
    for j in xrange(len(bondList)):
      if voronoi[listHeavyAtoms.index(bondList[j][0])] == voronoi[listHeavyAtoms.index(cgBead)] and \
        voronoi[listHeavyAtoms.index(bondList[j][1])] == voronoi[listHeavyAtoms.index(cgBead)]:
        subBondList.append(bondList[j])
    numBonds = len(subBondList)
    if numBonds < numAtoms-1 or numAtoms == 1:
      return False
  return True

def voronoiAtoms(cgBeadCoords, heavyAtomCoords):
  '''Partition all atoms between CG beads'''
  atomPartitioning = {}
  for j in xrange(len(heavyAtomCoords)):
    if j not in atomPartitioning.keys():
      # Voronoi to check whether atom is closest to bead
      closestBead = True
      beadAt     = -1
      distBeadAt = 1000
      for k in xrange(len(cgBeadCoords)):
        distk = np.linalg.norm(cgBeadCoords[k]-heavyAtomCoords[j])
        if distk < distBeadAt:
          distBeadAt = distk
          beadAt = k
      atomPartitioning[j] = beadAt
  if len(cgBeadCoords) > 1:
    # Book-keeping of closest atoms to every bead
    closestAtoms = {}
    for i in xrange(len(cgBeadCoords)):
      closestAtom = -1
      closestDist = 10000.0
      for j in xrange(len(heavyAtomCoords)):
        distBeadAt = np.linalg.norm(cgBeadCoords[i]-heavyAtomCoords[j])
        if distBeadAt < closestDist:
          closestDist = distBeadAt
          closestAtom = j
      if closestAtom == -1:
        print "Error. Can't find closest atom to bead",i
        exit(1)
      closestAtoms[i] = closestAtom
    # If one bead has only one heavy atom, include one more
    for i in atomPartitioning.values():
      if sum(x == i for x in atomPartitioning.values()) == 1:
        # Find bead
        lonelyBead = i
        # Voronoi to find closest atom
        closestBead = -1
        closestBeadDist = 10000.0
        for j in xrange(len(heavyAtomCoords)):
          if atomPartitioning[j] != lonelyBead:
            distBeadAt = np.linalg.norm(cgBeadCoords[lonelyBead] -
              heavyAtomCoords[j])
            # Only consider if it's closer, not a CG bead itself, and
            # the CG bead it belongs to has more than one other atom.
            if distBeadAt < closestBeadDist and \
              j != closestAtoms[atomPartitioning[j]] and \
              sum(x == atomPartitioning[j] for x in atomPartitioning.values()) > 2:
              closestBead = j
              closestBeadDist = distBeadAt
        if closestBead == -1:
          print "Error. Can't find an atom close to atom",lonelyBead
          exit(1)
        atomPartitioning[closestBead] = lonelyBead
  return atomPartitioning

def substruct2smi(mol, atomPartitioning, cgBead, cgBeads, ringAtoms):
  '''Substructure to smiles conversion; also output Wildman-Crippen logP;
     and charge of group.'''
  frag = rdchem.EditableMol(mol)
  numAtoms = mol.GetConformer().GetNumAtoms()
  # First delete all hydrogens
  for i in xrange(numAtoms):
    if mol.GetAtomWithIdx(i).GetSymbol() == "H":
      # find atom from coordinates
      submol = frag.GetMol()
      for j in xrange(submol.GetConformer().GetNumAtoms()):
        if mol.GetConformer().GetAtomPosition(i)[0] == \
          submol.GetConformer().GetAtomPosition(j)[0]:
          frag.RemoveAtom(j)
  # Identify atoms involved in same ring as cgBead (only one ring)
  atomsInRing = []
  for ring in ringAtoms:
    if cgBeads[cgBead] in ring:
      atomsInRing = ring[:] ;# CHANGED
      break
  # Add atoms off the ring that belong to the fragment.
  for atom in atomsInRing:
    if atom == cgBeads[cgBead]:
      for atp in atomPartitioning.keys():
        if atomPartitioning[atp] == atomPartitioning[atom] and atp not in atomsInRing:
          atomsInRing.append(atp)
  # Then heavy atoms that aren't part of the CG bead (except those
  # involved in the same ring).
  for i in atomPartitioning.keys():
    submol = frag.GetMol()
    if atomPartitioning[i] != cgBead and i not in atomsInRing:
      # find atom from coordinates
      submol = frag.GetMol()
      for j in xrange(submol.GetConformer().GetNumAtoms()):
        if mol.GetConformer().GetAtomPosition(i)[0] == \
          submol.GetConformer().GetAtomPosition(j)[0]:
          frag.RemoveAtom(j)
  # Wildman-Crippen logP
  wcLogP = rdMolDescriptors.CalcCrippenDescriptors(frag.GetMol())[0]
  tmpfile = 'tmp-auto-martini.smi'
  sw = Chem.rdmolfiles.SmilesWriter(tmpfile,nameHeader='')
  # Charge -- look at atoms that are only part of the bead (no ring rule)
  chg = 0
  for i in atomPartitioning.keys():
    if atomPartitioning[i] == cgBead:
      chg += mol.GetAtomWithIdx(i).GetFormalCharge()
  # Chem.rdmolfiles.SmilesWriter.write(sw,frag.GetMol())
  Chem.rdmolfiles.SmilesWriter.write(sw,
    Chem.rdmolops.AddHs(frag.GetMol(), addCoords=True ))
  sw.close()
  # Read file
  try:
    f = open(tmpfile,'r')
    s = f.readlines()
    f.close()
  except IOError as e:
    print "Error. Can't read file",tmpfile
    print e
    exit(1)
  os.remove(tmpfile)
  return s[1].split()[0], wcLogP, chg

def smi2alogps(smi, wcLogP, bead, trial=False):
  '''Returns water/octanol partitioning free energy
  according to ALOGPS'''
  session = requests.session()
  req = session.get('http://vcclab.org/web/alogps/calc?SMILES=' + str(smi))
  doc = BeautifulSoup(req.content, "lxml")
  soup = doc.prettify()
  foundMol1 = False
  for line in soup.split("\n"):
    line = line.split()
    if "mol_1" in line:
      logP = float(line[line.index('mol_1')+1])
      foundMol1 = True
      break
  if not foundMol1:
    # If we're forcing a prediction, use Wildman-Crippen
    if args.forcepred:
      if trial == True:
        wrn = "; Warning: bead ID " + str(bead) + \
          " predicted from Wildman-Crippen. Fragment " + str(smi) + "\n"
        sys.stderr.write(wrn)
      logP = wcLogP
    else:
      if args.verbose:
        print "ALOGPS can't predict fragment:",smi
      exit(1)
  return convertLogK(logP)


def convertLogK(logK):
  '''Convert log_{10}K to free energy (in kJ/mol)'''
  return 0.008314*300.0*logK/math.log10(math.exp(1))

def mad(Type,deltaF):
  '''Mean absolute difference between type Type and deltaF'''
  return math.fabs(deltaFTypes[Type]-deltaF)

def determineBeadType(deltaF,charge,hbondA,hbondD,inRing):
  '''Determine CG bead type from deltaF value, charge,
  and hbond acceptor, and donor'''
  # if args.verbose:
  #   print "; dF:",deltaF/4.2,'kcal/mol'
  if charge < -1 or charge > +1:
    print "Charge is too large:",charge
    print "No adequate force-field parameter"
    exit(1)
  beadType = []
  if inRing:
    # We're in a ring, divide free energy by 3
    # (average number of beads per ring)
    if abs(deltaF) > 0.1:
      deltaF *= 2/3.
  error = 0.0
  if charge != 0:
    # The compound has a +/- charge -> Q type
    error = mad('Qda',deltaF)
    if hbondA > 0 and hbondD > 0:
      beadType = "Qda"
    elif hbondA > 0 and hbondD == 0:
      beadType = "Qa"
    elif hbondA == 0 and hbondD > 0:
      beadType = "Qd"
    else:
      beadType = "Q0"
  else:
    # Neutral group
    # Use Hbond information only if we're close to Nda, Na, Nd types
    error = mad('Nda',deltaF)
    if error < 3.0 and (hbondA > 0 or hbondD > 0):
      if hbondA > 0 and hbondD > 0:
        beadType = "Nda"
      elif hbondA > 0 and hbondD == 0:
        beadType = "Na"
      elif hbondA == 0 and hbondD > 0:
        beadType = "Nd"
    else:
      # all other cases. Simply find the atom type that's closest in
      # free energy.
      otherTypes = ['P5','P4','P3','P2','P1','N0','C5','C4','C3','C2','C1']
      minError = 1000.0
      for cgType in otherTypes:
        tmpError = mad(cgType,deltaF)
        if tmpError < minError:
          minError = tmpError
          beadType = cgType
      error = minError
  # if error > 5:
  #   print "Warning: large error between beead type and logK value:"
  #   print " Type {:s} ({:5.2f}) vs. {:5.2f}".format(beadType,
  #     deltaFTypes[beadType],deltaF)
  if inRing:
    beadType = "S" + beadType
  return beadType

def checkAdditivity(beadTypes, mol):
  '''Check additivity assumption between sum of free energies of CG beads
  and free energy of whole molecule'''
  # If there's only one bead, don't check.
  if len(beadTypes) == 1:
    return True
  sumFrag = 0.0
  rings = False
  for bead in beadTypes:
    if bead[0] == "S":
      bead = bead[1:]
      rings = True
    sumFrag += deltaFTypes[bead]
  # Wildman-Crippen logP
  wcLogP = rdMolDescriptors.CalcCrippenDescriptors(mol)[0]
  # Write out SMILES string of entire molecule
  tmpfile = 'tmp-auto-martini.smi'
  sw = Chem.rdmolfiles.SmilesWriter(tmpfile,nameHeader='')
  Chem.rdmolfiles.SmilesWriter.write(sw, mol)
  sw.close()
  # Read file
  try:
    f = open(tmpfile,'r')
    s = f.readlines()
    f.close()
  except IOError as e:
    print "Error. Can't read file",tmpfile
    print e
    exit(1)
  os.remove(tmpfile)
  wholeMoldG = smi2alogps(s[1].split()[0], wcLogP, "MOL", True)
  mad = math.fabs((wholeMoldG - sumFrag)/wholeMoldG)
  if args.verbose:
    print "; Mapping additivity assumption ratio: {0:7.4f} ({1:7.4f} vs {2:7.4f})".format(
      mad,wholeMoldG,sumFrag)
  if (not rings and mad < 0.5) or (rings):
    return True
  else:
    return False

def printAtoms(cgBeads, mol, atomPartitioning, ringAtoms, ringAtomsFlat, trial=False):
  '''print CG Atoms in itp format'''
  atomNames = []
  beadTypes = []

  for bead in xrange(len(cgBeads)):
    # Determine SMI of substructure
    try:
      smiFrag, wcLogP, charge = substruct2smi(mol, atomPartitioning, bead, cgBeads, ringAtoms)
    except:
      raise "Error"
    atomName = ""
    for character, count in sorted(letterOccurrences(smiFrag).iteritems()):
      try:
          float(character)
          pass
      except ValueError:
        if count == 1:
          atomName += "{:s}".format(character)
        else:
          atomName += "{:s}{:s}".format(character, str(count))
    # Get charge for smiFrag
    molFrag = genMoleculeSMI(smiFrag)
    chargeFrag = getCharge(molFrag)
    # Extract ALOGPS free energy
    try:
      if chargeFrag == 0:
        alogps = smi2alogps(smiFrag, wcLogP, bead+1, trial)
      else:
        alogps = 0.0
    except:
      raise Exception("Problem in smi2alogps %s" % smiFrag)
    hbondAFlag = 0
    for at in hbondA:
      if atomPartitioning[at] == bead:
        hbondAFlag = 1
        break
    hbondDFlag = 0
    for at in hbondD:
      if atomPartitioning[at] == bead:
        hbondDFlag = 1
        break
    inRing = True if cgBeads[bead] in ringAtomsFlat else False
    beadType = determineBeadType(alogps, charge, hbondAFlag, hbondDFlag,
      inRing)
    atomName = ""
    nameIndex = 0
    while atomName in atomNames or nameIndex == 0:
      nameIndex += 1
      atomName = "{:1s}{:02d}".format(beadType[0],nameIndex)
    atomNames.append(atomName)
    if trial == False:
      print '  {:<5d} {:5s}   1       {:5s}   {:7s} {:<5d}  {:2d}     ; {:s}'.format(
        bead+1, beadType, args.molname, atomName, bead+1, charge, smiFrag)
    beadTypes.append(beadType)
  return atomNames, beadTypes

def printBonds(cgBeads, mol, cgBeadCoords,ringAtoms, trial=False):
  '''print CG bonds in itp format'''
  if trial == False:
    print ""
  # Bond information
  bondList = []
  constList = []
  if len(cgBeads) > 1:
    for i in xrange(len(cgBeads)):
      for j in xrange(i+1,len(cgBeads)):
        dist = np.linalg.norm(cgBeadCoords[i]-cgBeadCoords[j])*0.1
        if dist < 0.65:
          # Are atoms part of the same ring
          inRing = False
          for ring in ringAtoms:
            if cgBeads[i] in ring and cgBeads[j] in ring:
              inRing = True
              break
          if inRing:
            constList.append([i,j,dist])
          else:
            # Check that the bond is not too short
            if dist < 0.2:
              raise NameError('Bond too short')
            # Look for a bond between an atom of i and an atom of j
            foundConnection = False
            atomsInBeadI = []
            for aa in atomPartitioning.keys():
              if atomPartitioning[aa] == i:
                atomsInBeadI.append(aa)
            atomsInBeadJ = []
            for aa in atomPartitioning.keys():
              if atomPartitioning[aa] == j:
                atomsInBeadJ.append(aa)
            for ib in xrange(len(mol.GetBonds())):
              abond = mol.GetBondWithIdx(ib)
              if (abond.GetBeginAtomIdx() in atomsInBeadI and \
                abond.GetEndAtomIdx() in atomsInBeadJ) or \
                (abond.GetBeginAtomIdx() in atomsInBeadJ and \
                abond.GetEndAtomIdx() in atomsInBeadI):
                foundConnection = True
            if foundConnection:
              bondList.append([i,j,dist])

    for ring in ringAtoms:
      # Only keep one bond between a ring and a given external bead
      for i in xrange(len(cgBeads)):
        at = cgBeads[i]
        if at not in ring:
          bondsToRing = []
          for b in bondList:
            if (cgBeads[b[0]] in ring and b[1] == at) or \
              (b[0] == at and cgBeads[b[1]] in ring):
              bondsToRing.append(b)
          # keep closest
          closestBond = [-1,-1,1000.0]
          for r in xrange(len(bondsToRing)):
            if bondsToRing[r][2] < closestBond[2]:
              closestBond = bondsToRing[r]
          # Delete the other bonds
          for b in bondsToRing:
            if b != closestBond:
              bondList.remove(b)
      beadsBondedToRing = []
      for i in xrange(len(cgBeads)):
        atomsInBead = []
        for key, val in atomPartitioning.iteritems():
          if val == i:
            atomsInBead.append(key)
        for b in bondList:
          if (b[0] in ring and b[1] in atomsInBead) or \
            (b[0] in atomsInBead and b[1] in ring):
            beadsBondedToRing.append(i)
      # Delete bond between 2 beads if they're both linked
      # to the same ring.
      for i in xrange(len(cgBeads)):
        for j in xrange(i+1,len(cgBeads)):
          if cgBeads[i] in beadsBondedToRing and \
            cgBeads[j] in beadsBondedToRing:
            for b in bondList:
              if (b[0] == i and b[1] == j) or \
                (b[0] == j and b[1] == i):
                bondList.remove(b)

    # Replace bond by constraint if both atoms have constraints
    # to the same third atom
    bondListIdx = 0
    while bondListIdx < len(bondList):
      b = bondList[bondListIdx]
      for i in xrange(len(cgBeads)):
        constI = False
        constJ = False
        for c in constList:
          if (c[0] == b[0] and c[1] == i) or \
            (c[0] == i and c[1] == b[0]):
            constI = True
          if (c[0] == b[1] and c[1] == i) or \
            (c[0] == i and c[1] == b[1]):
            constJ = True
        if constI and constJ:
          constList.append(b)
          bondList.remove(b)
      bondListIdx += 1

    # Go through list of constraints. If we find an extra
    # possible constraint between beads that have constraints,
    # add it.
    beadsWithConst = []
    for c in constList:
      if c[0] not in beadsWithConst:
        beadsWithConst.append(c[0])
      if c[1] not in beadsWithConst:
        beadsWithConst.append(c[1])
    beadsWithConst = sorted(beadsWithConst)
    for i in xrange(len(beadsWithConst)):
      for j in xrange(1+i,len(beadsWithConst)):
        constExists = False
        for c in constList:
          if (c[0] == i  and c[1] == j) or \
            (c[0] == j and c[1] == i):
            constExists = True
            break
        if not constExists:
          dist = np.linalg.norm(cgBeadCoords[i]-cgBeadCoords[j])*0.1
          if dist < 0.35:
            # Are atoms part of the same ring
            inRing = False
            for ring in ringAtoms:
              if cgBeads[i] in ring and cgBeads[j] in ring:
                inRing = True
                break
            # Check that it's not in the bond list
            inBondList = False
            for b in bondList:
              if (b[0] == i and b[1] == j) or \
                (b[0] == j and b[0] == i):
                inBondList = True
                break
            if not inBondList and inRing:
              constList.append([i,j,dist])

    if trial == False:
      if len(bondList) > 0:
        print "[bonds]"
        print "; i j   funct   length  force.c."
        for b in bondList:
          # Make sure atoms in bond are not part of the same ring
          print "  {:d} {:d}   1       {:4.2f}    1250".format(
            b[0]+1,b[1]+1,b[2])
        print ""
      if len(constList) > 0:
        print "[constraints]"
        print ";  i   j     funct   length"
        for c in constList:
          print "   {:<3d} {:<3d}   1       {:4.2f}".format(
            c[0]+1,c[1]+1,c[2])
        print ""
      # Make sure there's at least a bond to every atom
      for i in xrange(len(cgBeads)):
        bondToI = False
        for b in bondList + constList:
          if i in [b[0],b[1]]:
            bondToI = True
        if not bondToI:
          print "Error. No bond to atom",i+1
          exit(1)
  return bondList, constList

def printAngles(cgBeads, mol, atomPartitioning, cgBeadCoords,
  bondList, constList, ringAtoms):
  '''print CG angles in itp format'''
  if len(cgBeads) > 2:
    # Angles
    angleList = []
    for i in xrange(len(cgBeads)):
      for j in xrange(len(cgBeads)):
        for k in xrange(len(cgBeads)):
          # Only up to 2 atoms can be ring-like
          allInRing = False
          for ring in ringAtoms:
            if cgBeads[i] in ring and cgBeads[j] in ring and \
              cgBeads[k] in ring:
              allInRing = True
              break
          # Forbid all atoms linked by constraints
          allConstraints = False
          ijBonded = False
          jkBonded = False
          ijConst  = False
          jkConst  = False
          for b in bondList + constList:
            if i in [b[0],b[1]] and j in [b[0],b[1]]:
              ijBonded = True
              if b in constList:
                ijConst = True
            if j in [b[0],b[1]] and k in [b[0],b[1]]:
              jkBonded = True
              if b in constList:
                jkConst = True
          if ijConst and jkConst:
            allConstraints = True
          if not allInRing and ijBonded and jkBonded and \
            i != j and j != k and i != k and \
            not allConstraints:
            # Measure angle between i, j, and k.
            angle = 180./math.pi*math.acos(
              np.dot(cgBeadCoords[i]-cgBeadCoords[j],
              cgBeadCoords[k]-cgBeadCoords[j])/(
              np.linalg.norm(cgBeadCoords[i]-cgBeadCoords[j]) *
              np.linalg.norm(cgBeadCoords[k]-cgBeadCoords[j])))
            # Look for any double bond between atoms belonging to these CG beads.
            atomsInFragment = []
            for aa in atomPartitioning.keys():
              if atomPartitioning[aa] == j:
                atomsInFragment.append(aa)
            forcConst = 25.0
            for ib in xrange(len(mol.GetBonds())):
              abond = mol.GetBondWithIdx(ib)
              if abond.GetBeginAtomIdx() in atomsInFragment and \
                abond.GetEndAtomIdx() in atomsInFragment:
                bondType = mol.GetBondBetweenAtoms(abond.GetBeginAtomIdx(),
                  abond.GetEndAtomIdx()).GetBondType()
                if bondType == Chem.rdchem.BondType.DOUBLE:
                  forcConst = 45.0
            newAngle = True
            for a in angleList:
              if i in a and j in a and k in a:
                newAngle = False
            if newAngle:
              angleList.append([i,j,k,angle,forcConst])
    if len(angleList) > 0:
      print "[angles]"
      print "; i j k         funct   angle   force.c."
      for a in angleList:
        print "  {:d} {:d} {:d}         2       {:<5.1f}  {:5.1f}".format(
          a[0]+1,a[1]+1,a[2]+1,a[3],a[4])
      print ""
  return

def printDihedrals(cgBeads,bondList,constList,ringAtoms,cgBeadCoords):
  '''Print CG dihedrals in itp format'''
  if len(cgBeads) > 3:
    # Dihedrals
    dihedList = []
    # Three ring atoms and one non ring
    for i in xrange(len(cgBeads)):
      for j in xrange(len(cgBeads)):
        for k in xrange(len(cgBeads)):
          for l in xrange(len(cgBeads)):
            if i != j and i != k and i != l \
              and j != k and j != l and k != l:
              # 3 atoms need to be ring like (in one ring!)
              threeInRing = False
              for ring in ringAtoms:
                if [[cgBeads[i] in ring], [cgBeads[j] in ring],
                  [cgBeads[k] in ring], [cgBeads[l] in ring]].count([True]) >= 3:
                  threeInRing = True
                  break
              for b in constList:
                if i in [b[0],b[1]] and j in [b[0],b[1]]:
                  ijConst = True
                if j in [b[0],b[1]] and k in [b[0],b[1]]:
                  jkConst = True
                if k in [b[0],b[1]] and l in [b[0],b[1]]:
                  klConst = True
              # Distance criterion--beads can't be far apart
              disThres = 0.35
              closeEnough = False
              if np.linalg.norm(cgBeadCoords[i]-cgBeadCoords[j])*0.1 < disThres \
                and np.linalg.norm(cgBeadCoords[j]-cgBeadCoords[k])*0.1 < disThres \
                and np.linalg.norm(cgBeadCoords[k]-cgBeadCoords[l])*0.1 < disThres:
                closeEnough = True
              alreadyDih = False
              for dih in dihedList:
                if dih[0] == l and dih[1] == k and \
                  dih[2] == j and dih[3] == i:
                  alreadyDih = True
                  break
              if threeInRing and closeEnough and not alreadyDih:
                r1 = cgBeadCoords[j]-cgBeadCoords[i]
                r2 = cgBeadCoords[k]-cgBeadCoords[j]
                r3 = cgBeadCoords[l]-cgBeadCoords[k]
                p1 = np.cross(r1, r2)/(np.linalg.norm(r1)*
                  np.linalg.norm(r2))
                p2 = np.cross(r2, r3)/(np.linalg.norm(r2)*
                  np.linalg.norm(r3))
                r2 = r2 / np.linalg.norm(r2)
                cosphi = np.dot(p1,p2)
                sinphi = np.dot(r2,np.cross(p1,p2))
                angle = 180./math.pi*np.arctan2(sinphi,cosphi)
                forcConst = 10.0
                dihedList.append([i,j,k,l,angle,forcConst])
    if len(dihedList) > 0:
      print "[dihedrals]"
      print ";  i     j    k    l   funct   angle  force.c."
      for d in dihedList:
        print "   {:d}     {:d}    {:d}    {:d}       2     {:<5.1f}  {:5.1f}".format(
          d[0]+1,d[1]+1,d[2]+1,d[3]+1,d[4],d[5])
      print ""
  return


if __name__ == '__main__':
  # Get formal charge
  # charge = getCharge(mol)

  feats = extractFeatures(mol)
  # Identify ring-type atoms
  ringAtoms = getRingAtoms(feats)
  # Get Hbond information
  hbondA = getHbondA(feats)
  hbondD = getHbondD(feats)

  # for feat in feats:
  #   print feat.GetFamily(),feat.GetType(),feat.GetAtomIds()

  # Flatten list of ring atoms
  ringAtomsFlat = list(chain.from_iterable(ringAtoms))

  # Optimize CG bead positions -- keep all possibilities in case something goes
  # wrong later in the code.
  listCGBeads,listBeadPos = findBeadPos(mol, feats, ringAtoms)

  # Loop through best 1% cgBeads and avgPos
  maxAttempts = int(math.ceil(0.5*len(listCGBeads)))
  if args.verbose:
    print "; Max. number of attempts:",maxAttempts
  attempt = 0
  while attempt < maxAttempts:
    cgBeads = listCGBeads[attempt]
    beadPos  = listBeadPos[attempt]
    success  = True
    # Extract atom coordinates of heavy atoms
    heavyAtomCoords = getHeavyAtomCoords(mol)
    # Extract position of CG beads
    cgBeadCoords = getCGBeadCoords(mol, cgBeads, beadPos, ringAtomsFlat)

    # Partition atoms into CG beads
    atomPartitioning = voronoiAtoms(cgBeadCoords, heavyAtomCoords)
    if args.verbose:
      print "; Atom partitioning:", atomPartitioning

    atomNames, beadTypes = printAtoms(cgBeads, mol, atomPartitioning, ringAtoms,
      ringAtomsFlat, True)
    if atomNames == []:
      success = False
    # Check additivity between fragments and entire molecule
    if not checkAdditivity(beadTypes, mol):
      success = False
    # Bond list
    try:
      bondList, constList = printBonds(cgBeads, mol, cgBeadCoords, ringAtoms, True)
    except:
      success = False

    if success:
      printHeader()
      atomNames, beadTypes = printAtoms(cgBeads, mol, atomPartitioning, ringAtoms,
        ringAtomsFlat, False)
      bondList, constList = printBonds(cgBeads, mol, cgBeadCoords, ringAtoms, False)
      printAngles(cgBeads, mol, atomPartitioning, cgBeadCoords,
        bondList, constList, ringAtoms)
      printDihedrals(cgBeads,bondList,constList,ringAtoms,cgBeadCoords)
      # We've reached all the way here, exit the while loop
      attempt = maxAttempts+1
    else:
      attempt += 1
  if attempt == maxAttempts:
    err = "; ERROR: no successful mapping found.\n" + \
      "; Try running with the '--fpred' and/or '--verbose' options.\n"
    sys.stderr.write(err)
    exit(1)

  # Optional atomistic output to XYZ file
  if args.xyz:
    outputXYZ(mol)
  # Optional CG output to GRO file
  if args.gro:
<<<<<<< HEAD
    outputGRO(cgBeadCoords, atomNames)
  # Optional output of mapping
  if args.map:
    outputMap(atomPartitioning)
=======
    outputGRO(cgBeadCoords, atomNames)
>>>>>>> 6286b109
<|MERGE_RESOLUTION|>--- conflicted
+++ resolved
@@ -223,7 +223,6 @@
   Chem.rdmolfiles.PDBWriter.write(pw, mol)
   pw.close()
   return
-<<<<<<< HEAD
 
 def outputMap(atomPartitioning):
   '''Output the all-atom mapping for each bead'''
@@ -244,8 +243,6 @@
     print "Can't write to file " + args.map
     exit(1)
   return
-=======
->>>>>>> 6286b109
 
 def getRingAtoms(feats):
   '''Get ring atoms'''
@@ -1261,11 +1258,7 @@
     outputXYZ(mol)
   # Optional CG output to GRO file
   if args.gro:
-<<<<<<< HEAD
     outputGRO(cgBeadCoords, atomNames)
   # Optional output of mapping
   if args.map:
-    outputMap(atomPartitioning)
-=======
-    outputGRO(cgBeadCoords, atomNames)
->>>>>>> 6286b109
+    outputMap(atomPartitioning)